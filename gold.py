--- conflicted
+++ resolved
@@ -413,13 +413,8 @@
     )
     '''
     # monitor Gold (add "Silver" if needed)
-<<<<<<< HEAD
     monitor_metals([url1, url2, url3, url4, url5, url6], metals=["Gold", "Palladium"])
 
-=======
-    monitor_metals([url1, url2], metals=["Gold"])
-    
->>>>>>> 83d3b8cb
 
 if __name__ == "__main__":
     # Configure logging if running standalone (not imported by bot.py)
